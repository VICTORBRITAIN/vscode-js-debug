--- conflicted
+++ resolved
@@ -10,79 +10,14 @@
 import { NodeLauncher } from './targets/node/nodeLauncher';
 import { BrowserLauncher } from './targets/browser/browserLauncher';
 import { BrowserAttacher } from './targets/browser/browserAttacher';
-<<<<<<< HEAD
-import * as childProcess from 'child_process';
-=======
->>>>>>> 84e59719
 import { Target } from './targets/targets';
 import { DebugAdapter } from './adapter/debugAdapter';
 import Dap from './dap/api';
 import { generateBreakpointIds } from './adapter/breakpoints';
-<<<<<<< HEAD
-import { INodeLaunchConfiguration } from './configuration';
-import { removeNulls } from './common/objUtils';
-import { ProcessLauncher } from './targets/node/processLauncher';
+import { TerminalProgramLauncher } from './targets/node/terminalProgramLauncher';
 
 const storagePath = fs.mkdtempSync(path.join(os.tmpdir(), 'pwa-debugger-'));
 
-class ChildProcessProgramLauncher extends ProcessLauncher {
-  private _process?: childProcess.ChildProcess;
-  private _stop = this.stopProgram.bind(this);
-
-  protected async launch(args: INodeLaunchConfiguration) {
-    // TODO: implement this for Windows.
-    const isWindows = process.platform === 'win32';
-    if (process.platform !== 'linux' && process.platform !== 'darwin')
-      throw new Error('Windows is not supported');
-
-    this._process = childProcess.spawn(
-      args.runtimeExecutable!,
-      [...args.runtimeArgs, args.program, ...args.args],
-      {
-        cwd: args.cwd,
-        // On non-windows platforms, `detached: false` makes child process a leader of a new
-        // process group, making it possible to kill child process tree with `.kill(-pid)` command.
-        // @see https://nodejs.org/api/child_process.html#child_process_options_detached
-        detached: !isWindows,
-        env: removeNulls(args.env),
-      }
-    );
-
-    process.on('exit', this._stop);
-
-    if (this._process.pid === undefined) {
-      this.stopProgram();
-    }
-
-    return this._process.pid;
-  }
-
-  public stopProgram() {
-    if (!this._process)
-      return;
-
-    process.removeListener('exit', this._stop);
-    if (this._process.pid && !this._process.killed) {
-      // Force kill browser.
-      try {
-        if (process.platform === 'win32')
-          childProcess.execSync(`taskkill /pid ${this._process.pid} /T /F`);
-        else
-          process.kill(-this._process.pid, 'SIGKILL');
-      } catch (e) {
-        // the process might have already stopped
-      }
-    }
-    this._process = undefined;
-  }
-}
-
-=======
-import { ChildProcessProgramLauncher } from './targets/node/childProcessProgramLauncher';
-
-const storagePath = fs.mkdtempSync(path.join(os.tmpdir(), 'pwa-debugger-'));
-
->>>>>>> 84e59719
 class Configurator {
   private _setExceptionBreakpointsParams?: Dap.SetExceptionBreakpointsParams;
   private _setBreakpointsParams: {params: Dap.SetBreakpointsParams, ids: number[]}[];
@@ -143,7 +78,7 @@
 
 const server = net.createServer(async socket => {
   const launchers = [
-    new NodeLauncher(new ChildProcessProgramLauncher()),
+    new NodeLauncher(new TerminalProgramLauncher()),
     new BrowserLauncher(storagePath),
     new BrowserAttacher(),
   ];
